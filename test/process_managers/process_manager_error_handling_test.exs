defmodule Commanded.ProcessManager.ProcessManagerErrorHandlingTest do
  use Commanded.StorageCase

<<<<<<< HEAD
  alias Commanded.ProcessManagers.{ErrorHandlingProcessManager, ErrorRouter}

  alias Commanded.ProcessManagers.ErrorAggregate.Commands.{
    RaiseError,
    RaiseException,
    StartProcess
=======
  alias Commanded.Helpers.ProcessHelper
  alias Commanded.ProcessManagers.{
    DefaultErrorHandlingProcessManager,
    ErrorHandlingProcessManager,
    ErrorRouter,
>>>>>>> b72720ec
  }

  setup do
    {:ok, process_router} = ErrorHandlingProcessManager.start_link()

    [process_router: process_router]
  end

  describe "process manager event handling error" do
    test "should call `error/3` callback on error", context do
      %{process_router: process_router} = context

      process_uuid = UUID.uuid4()

      command = %RaiseError{
        process_uuid: process_uuid,
        message: "an error",
        reply_to: reply_to()
      }

      ref = Process.monitor(process_router)

      assert :ok = ErrorRouter.dispatch(command)

<<<<<<< HEAD
      assert_receive {:error, "an error"}
      refute_receive {:DOWN, ^ref, _, _, _}
    end
=======
    # should shutdown process router
    assert_receive {:DOWN, ^ref, :process, ^process_router, :too_many_attempts}
  end
>>>>>>> b72720ec

    test "should call `error/3` callback on exception", context do
      %{process_router: process_router} = context

      process_uuid = UUID.uuid4()

      command = %RaiseException{
        process_uuid: process_uuid,
        message: "an exception",
        reply_to: reply_to()
      }

      ref = Process.monitor(process_router)

      assert :ok = ErrorRouter.dispatch(command)

<<<<<<< HEAD
      assert_receive {:error, %RuntimeError{message: "an exception"}}
      refute_receive {:DOWN, ^ref, _, _, _}
    end
=======
    # should shutdown process router
    assert_receive {:DOWN, ^ref, :process, ^process_router, :too_many_attempts}
>>>>>>> b72720ec
  end

  describe "process manager dispatch command error" do
    test "should retry the event until process manager requests stop", context do
      %{process_router: process_router} = context

      process_uuid = UUID.uuid4()

      command = %StartProcess{
        process_uuid: process_uuid,
        strategy: "retry",
        reply_to: reply_to()
      }

      Process.unlink(process_router)
      ref = Process.monitor(process_router)

      assert :ok = ErrorRouter.dispatch(command)

      assert_receive {:error, :failed, %{attempts: 1}}
      assert_receive {:error, :failed, %{attempts: 2}}
      assert_receive {:error, :too_many_attempts, %{attempts: 3}}

      # should shutdown process router
      assert_receive {:DOWN, ^ref, _, _, _}
    end

    test "should retry command with specified delay between attempts" do
      process_uuid = UUID.uuid4()

      command = %StartProcess{
        process_uuid: process_uuid,
        strategy: "retry",
        delay: 10,
        reply_to: reply_to()
      }

      {:ok, process_router} = ErrorHandlingProcessManager.start_link()

      Process.unlink(process_router)
      ref = Process.monitor(process_router)

<<<<<<< HEAD
      assert :ok = ErrorRouter.dispatch(command)

      assert_receive {:error, :failed, %{attempts: 1, delay: 10}}
      assert_receive {:error, :failed, %{attempts: 2, delay: 10}}
      assert_receive {:error, :too_many_attempts, %{attempts: 3}}

      # should shutdown process router
      assert_receive {:DOWN, ^ref, _, _, _}
    end
=======
    {:ok, process_router} = DefaultErrorHandlingProcessManager.start_link()
>>>>>>> b72720ec

    test "should skip the event when error reply is `{:skip, :continue_pending}`" do
      process_uuid = UUID.uuid4()

      command = %StartProcess{
        process_uuid: process_uuid,
        strategy: "skip",
        reply_to: reply_to()
      }

<<<<<<< HEAD
      {:ok, process_router} = ErrorHandlingProcessManager.start_link()

      assert :ok = ErrorRouter.dispatch(command)

      assert_receive {:error, :failed, %{attempts: 1}}
      refute_receive {:error, :failed, %{attempts: 2}}

      # should not shutdown process router
      assert Process.alive?(process_router)
    end

    test "should continue with modified command" do
      process_uuid = UUID.uuid4()

      command = %StartProcess{
        process_uuid: process_uuid,
        strategy: "continue",
        reply_to: reply_to()
      }

      {:ok, process_router} = ErrorHandlingProcessManager.start_link()

      assert :ok = ErrorRouter.dispatch(command)

      assert_receive {:error, :failed, %{attempts: 1}}
      assert_receive :process_continued

      # should not shutdown process router
      assert Process.alive?(process_router)
    end

    test "should stop process manager on error by default" do
      process_uuid = UUID.uuid4()
      command = %StartProcess{process_uuid: process_uuid, reply_to: reply_to()}

      {:ok, process_router} = ErrorHandlingProcessManager.start_link()

      Process.unlink(process_router)
      ref = Process.monitor(process_router)

      assert :ok = ErrorRouter.dispatch(command)

      # should shutdown process router
      assert_receive {:DOWN, ^ref, _, _, _}
      refute Process.alive?(process_router)
    end
=======
    # should shutdown process router
    assert_receive {:DOWN, ^ref, :process, ^process_router, :failed}
    refute Process.alive?(process_router)
>>>>>>> b72720ec
  end

  defp reply_to, do: self() |> :erlang.pid_to_list()
end<|MERGE_RESOLUTION|>--- conflicted
+++ resolved
@@ -1,20 +1,16 @@
 defmodule Commanded.ProcessManager.ProcessManagerErrorHandlingTest do
   use Commanded.StorageCase
 
-<<<<<<< HEAD
-  alias Commanded.ProcessManagers.{ErrorHandlingProcessManager, ErrorRouter}
+  alias Commanded.ProcessManagers.{
+    DefaultErrorHandlingProcessManager,
+    ErrorHandlingProcessManager,
+    ErrorRouter
+  }
 
   alias Commanded.ProcessManagers.ErrorAggregate.Commands.{
     RaiseError,
     RaiseException,
     StartProcess
-=======
-  alias Commanded.Helpers.ProcessHelper
-  alias Commanded.ProcessManagers.{
-    DefaultErrorHandlingProcessManager,
-    ErrorHandlingProcessManager,
-    ErrorRouter,
->>>>>>> b72720ec
   }
 
   setup do
@@ -39,15 +35,9 @@
 
       assert :ok = ErrorRouter.dispatch(command)
 
-<<<<<<< HEAD
       assert_receive {:error, "an error"}
       refute_receive {:DOWN, ^ref, _, _, _}
     end
-=======
-    # should shutdown process router
-    assert_receive {:DOWN, ^ref, :process, ^process_router, :too_many_attempts}
-  end
->>>>>>> b72720ec
 
     test "should call `error/3` callback on exception", context do
       %{process_router: process_router} = context
@@ -64,14 +54,9 @@
 
       assert :ok = ErrorRouter.dispatch(command)
 
-<<<<<<< HEAD
       assert_receive {:error, %RuntimeError{message: "an exception"}}
       refute_receive {:DOWN, ^ref, _, _, _}
     end
-=======
-    # should shutdown process router
-    assert_receive {:DOWN, ^ref, :process, ^process_router, :too_many_attempts}
->>>>>>> b72720ec
   end
 
   describe "process manager dispatch command error" do
@@ -96,7 +81,7 @@
       assert_receive {:error, :too_many_attempts, %{attempts: 3}}
 
       # should shutdown process router
-      assert_receive {:DOWN, ^ref, _, _, _}
+      assert_receive {:DOWN, ^ref, :process, ^process_router, :too_many_attempts}
     end
 
     test "should retry command with specified delay between attempts" do
@@ -114,7 +99,6 @@
       Process.unlink(process_router)
       ref = Process.monitor(process_router)
 
-<<<<<<< HEAD
       assert :ok = ErrorRouter.dispatch(command)
 
       assert_receive {:error, :failed, %{attempts: 1, delay: 10}}
@@ -122,11 +106,8 @@
       assert_receive {:error, :too_many_attempts, %{attempts: 3}}
 
       # should shutdown process router
-      assert_receive {:DOWN, ^ref, _, _, _}
+      assert_receive {:DOWN, ^ref, :process, ^process_router, :too_many_attempts}
     end
-=======
-    {:ok, process_router} = DefaultErrorHandlingProcessManager.start_link()
->>>>>>> b72720ec
 
     test "should skip the event when error reply is `{:skip, :continue_pending}`" do
       process_uuid = UUID.uuid4()
@@ -137,7 +118,6 @@
         reply_to: reply_to()
       }
 
-<<<<<<< HEAD
       {:ok, process_router} = ErrorHandlingProcessManager.start_link()
 
       assert :ok = ErrorRouter.dispatch(command)
@@ -173,7 +153,7 @@
       process_uuid = UUID.uuid4()
       command = %StartProcess{process_uuid: process_uuid, reply_to: reply_to()}
 
-      {:ok, process_router} = ErrorHandlingProcessManager.start_link()
+      {:ok, process_router} = DefaultErrorHandlingProcessManager.start_link()
 
       Process.unlink(process_router)
       ref = Process.monitor(process_router)
@@ -181,14 +161,9 @@
       assert :ok = ErrorRouter.dispatch(command)
 
       # should shutdown process router
-      assert_receive {:DOWN, ^ref, _, _, _}
+      assert_receive {:DOWN, ^ref, :process, ^process_router, :failed}
       refute Process.alive?(process_router)
     end
-=======
-    # should shutdown process router
-    assert_receive {:DOWN, ^ref, :process, ^process_router, :failed}
-    refute Process.alive?(process_router)
->>>>>>> b72720ec
   end
 
   defp reply_to, do: self() |> :erlang.pid_to_list()
