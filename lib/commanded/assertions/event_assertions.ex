--- conflicted
+++ resolved
@@ -64,11 +64,7 @@
   end
 
   defp create_subscription(subscription_name) do
-<<<<<<< HEAD
-    {:ok, _subscription} = @event_store.subscribe_to_all_streams(subscription_name, self)
-=======
-    {:ok, _subscription} = EventStore.subscribe_to_all_streams(subscription_name, self())
->>>>>>> 84265f41
+    {:ok, _subscription} = @event_store.subscribe_to_all_streams(subscription_name, self())
   end
 
   defp remove_subscription(subscription_name) do
