# Changelog

<<<<<<< HEAD
## Next release

### Enhancements

- Do not start new process manager instance on `:continue` ([#181](https://github.com/commanded/commanded/pull/181)).
- Rename `uuid` dependency to `elixir_uuid` ([#178](https://github.com/commanded/commanded/pull/178)).
- Allow aggregate identity to be of any type that implements the `String.Chars` protocol ([#166](https://github.com/commanded/commanded/pull/166)).
- Process manager and event handler error & exception handling ([#192](https://github.com/commanded/commanded/pull/192)).
- Process manager event handling timeout ([#193](https://github.com/commanded/commanded/pull/193)).
- Allow event handlers to subscribe to individual streams ([#203](https://github.com/commanded/commanded/pull/203)).
- Add new values for `expected_version` for event store append events behaviour ([#127](https://github.com/commanded/commanded/pull/127)).
- Export `Commanded.Commands.Router` macros in `.formatter.exs` file ([#204](https://github.com/commanded/commanded/pull/204)).
- Generate specs and docs for Router dispatch functions only once ([#206](https://github.com/commanded/commanded/pull/206)).
- Allow two-arity predicate function in `wait_for_event` receiving both event data and recorded event struct ([#213](https://github.com/commanded/commanded/pull/213)).
- Make poison an optional dependency ([#215](https://github.com/commanded/commanded/pull/215)).

### Bug fixes

- Fix snapshot recording ([#196](https://github.com/commanded/commanded/pull/196)).
- Fix typo in `include_execution_result` global router option ([#216](https://github.com/commanded/commanded/pull/216)).

### Breaking changes

- Extend aggregate lifespan behaviour to include `after_error/1` and `after_command/1` callbacks ([#210](https://github.com/commanded/commanded/pull/210)).

    Previously you only had to define an `after_event/1` callback function to implement the `Commanded.Aggregates.AggregateLifespan` behaviour:

    ```elixir
    defmodule BankAccountLifespan do
      @behaviour Commanded.Aggregates.AggregateLifespan

      def after_event(%BankAccountClosed{}), do: :stop
      def after_event(_event), do: :infinity
    end
    ```

    Now you must also define `after_command/1` and `after_error/1` callback functions:

    ```elixir
    defmodule BankAccountLifespan do
      @behaviour Commanded.Aggregates.AggregateLifespan

      def after_event(%BankAccountClosed{}), do: :stop
      def after_event(_event), do: :infinity

      def after_command(%CloseAccount{}), do: :stop
      def after_command(_command), do: :infinity

      def after_error(:invalid_initial_balance), do: :stop
      def after_error(_error), do: :stop
    end
    ```
=======
## v0.17.2

### Enhancements

- Remove default `error/4` callback function from process manager to silence deprecation warning.
>>>>>>> b72720ec

## v0.17.1

### Enhancements

- Support `Phoenix.PubSub` v1.1.0.

### Bug fixes

- Set default aggregate lifespan timeout to `:infinity` ([#200](https://github.com/commanded/commanded/pull/200)).

## v0.17.0

### Enhancements

- Ability to globally override `include_execution_result` and `include_aggregate_version` in environment config ([#168](https://github.com/commanded/commanded/pull/168)).
- Handle custom type serialization in snapshot source type ([#165](https://github.com/commanded/commanded/pull/165)).
- Fix compiler warnings in generated code (routers, event handlers, and process managers).
- Add `InMemory.reset!/0` for testing purposes ([#175](https://github.com/commanded/commanded/pull/175)).

### Bug fixes

- Ensure process managers can be configured with `:strong` consistency.
- Fix error when subscription process already tracked ([#180](https://github.com/commanded/commanded/pull/180)).

## v0.16.0

- Support composite command routers ([#111](https://github.com/commanded/commanded/pull/111)).
- Aggregate state snapshots ([#121](https://github.com/commanded/commanded/pull/121)).
- New `error/3` callback for process manager and deprecated `error/4` ([#124](https://github.com/commanded/commanded/pull/124))
- Router support for identity prefix function.
- Retry command execution on concurrency error ([#132](https://github.com/commanded/commanded/pull/132)).
- Event handler `error/3` callback ([#133](https://github.com/commanded/commanded/pull/133)).
- Support distributed dispatch consistency ([#135](https://github.com/commanded/commanded/pull/135)).
- Defer event handler and process router init until after subscribed ([#138](https://github.com/commanded/commanded/pull/138)).
- Replace aggregate lifespan `after_command/1` callback with `after_event/1` ([#139](https://github.com/commanded/commanded/issues/139)).
- Support process manager routing to multiple instances ([#141](https://github.com/commanded/commanded/pull/141)).
- Allow a default consistency to be set via the application env ([#150](https://github.com/commanded/commanded/pull/150)).
- Command dispatch consistency using explicit handler names ([#161](https://github.com/commanded/commanded/pull/161)).

### Breaking changes

- The `Commanded.Aggregates.AggregateLifespan` behaviour has been changed from `after_command/1` to `after_event/1`. You will need to update your own lifespan modules to use events instead of commands to shutdown an aggregate process after an inactivity timeout.

### Upgrading

Please ensure you upgrade the following event store dependencies.

Using the Elixir [EventStore](https://github.com/commanded/eventstore):

- `eventstore` to [v0.14.0](https://hex.pm/packages/eventstore)
- `commanded_eventstore_adapter` to [v0.4.0](https://hex.pm/packages/commanded_eventstore_adapter)

Using Greg Young's [Event Store](https://eventstore.org/):

- `commanded_extreme_adapter` to [v0.5.0](https://hex.pm/packages/commanded_extreme_adapter)

## v0.15.1

### Bug fixes

- Event handler `child_spec/1` must include config options defined by use macro.

## v0.15.0

### Enhancements

- Process manager command dispatch error handling ([#93](https://github.com/commanded/commanded/issues/93)).
- Event handlers may define an `init/0` callback function to start any related processes. It must return `:ok`, otherwise the handler process will be stopped.
- Add `include_execution_result` option to command dispatch ([#96](https://github.com/commanded/commanded/pull/96)).
- Add `Commanded.Aggregate.Multi` ([#98](https://github.com/commanded/commanded/pull/98)) as a way to return multiple events from a command dispatch that require aggregate state to be updated after each event.
- Correlation and causation ids ([#105](https://github.com/commanded/commanded/pull/105)).
- Initial support for running on a cluster of nodes ([#80](https://github.com/commanded/commanded/pull/80)).

### Bug fixes

- Adding a prefix to the aggregate in the router breaks the strong consistency of command dispatch ([#101](https://github.com/commanded/commanded/issues/101)).

### Upgrading

Please ensure you upgrade the following event store dependencies.

Using the Elixir [EventStore](https://github.com/commanded/eventstore):

- `eventstore` to [v0.13.0](https://hex.pm/packages/eventstore)
- `commanded_eventstore_adapter` to [v0.3.0](https://hex.pm/packages/commanded_eventstore_adapter)

Using Greg's [Event Store](https://eventstore.org/):

- `commanded_extreme_adapter` to [v0.4.0](https://hex.pm/packages/commanded_extreme_adapter)

## v0.14.0

### Enhancements

- Dispatch command with `:eventual` or `:strong` consistency guarantee ([#82](https://github.com/commanded/commanded/issues/82)).
- Additional stream prefix per aggregate ([#77](https://github.com/commanded/commanded/issues/77)).
- Include custom metadata during command dispatch ([#61](https://github.com/commanded/commanded/issues/61)).
- Validate command dispatch registration in router ([59](https://github.com/commanded/commanded/issues/59)).

### Upgrading

Please ensure you upgrade the following event store dependencies.

Using the Elixir [EventStore](https://github.com/commanded/eventstore):

- `eventstore` to [v0.11.0](https://hex.pm/packages/eventstore)
- `commanded_eventstore_adapter` to [v0.2.0](https://hex.pm/packages/commanded_eventstore_adapter)

Using Greg's [Event Store](https://eventstore.org/):

- `commanded_extreme_adapter` to [v0.3.0](https://hex.pm/packages/commanded_extreme_adapter)

## v0.13.0

### Enhancements

- Command dispatch optionally returns aggregate version, using `include_aggregate_version: true` during dispatch.

## v0.12.0

### Enhancements

- `Commanded.Event.Handler` and `Commanded.ProcessManagers.ProcessManager` macros to simplify defining, and starting, event handlers and process managers. Note the previous approach to defining and starting may still be used, so this is *not* a breaking change.

## v0.11.0

### Enhancements

- Shutdown idle aggregate processes ([#43](https://github.com/commanded/commanded/issues/43)).

## v0.10.0

### Enhancements

- Extract event store integration to a behaviour (`Commanded.EventStore`). This defines the contract to be implemented by an event store adapter. It allows additional event store databases to be used with Commanded.

  By default, a `GenServer` in-memory event store adapter is used. This should **only be used for testing** as there is no persistence.

  The existing PostgreSQL-based [eventstore](https://github.com/commanded/eventstore) integration has been extracted as a separate package ([commanded_eventstore_adapter](https://github.com/commanded/commanded-eventstore-adapter)). There is also a new adapter for Greg Young's Event Store using the Extreme library ([commanded_extreme_adapter](https://github.com/commanded/commanded-extreme-adapter)).

  You must install the required event store adapter package and update your environment configuration to specify the `:event_store_adapter` module. See the [README](https://github.com/commanded/commanded/blob/master/README.md) for details.

## v0.9.0

### Enhancements

- Stream events from event store when rebuilding aggregate state.

## v0.8.5

### Enhancements

- Upgrade to Elixir 1.4 and remove compiler warnings.

## v0.8.4

### Enhancements

- Event handler and process manager subscriptions should be created from a given stream position ([#14](https://github.com/commanded/commanded/issues/14)).
- Stop process manager instance after reaching its final state ([#24](https://github.com/commanded/commanded/issues/24)).

## v0.8.3

### Enhancements

- Middleware `after_failure` callback is executed even when a middleware halts execution.

## v0.8.2

### Bug fixes

- JsonSerializer should ensure event type atom exists when deserializing ([#28](https://github.com/commanded/commanded/issues/28)).

## v0.8.1

### Enhancements

- Command handlers should be optional by default ([#30](https://github.com/commanded/commanded/issues/30)).

## v0.8.0

### Enhancements

- Simplify aggregates and process managers ([#31](https://github.com/commanded/commanded/issues/31)).

## v0.7.1

### Bug fixes

- Restarting aggregate process should load all events from its stream in batches. The Event Store read stream default limit is 1,000 events.

## v0.7.0

### Enhancements

- Command handling middleware allows a command router to define middleware modules that are executed before, and after success or failure of each command dispatch ([#12](https://github.com/commanded/commanded/issues/12)).

## v0.6.3

### Enhancements

- Process manager instance processes event non-blocking to prevent timeout during event processing and any command dispatching. It persists last seen event id to ensure events are handled only once.

## v0.6.2

### Enhancements

- Command dispatch timeout. Allow a `timeout` value to be configured during command registration or dispatch. This overrides the default timeout of 5 seconds. The same as the default `GenServer` call timeout.

### Bug fixes

- Fix pending aggregates restarts: supervisor restarts aggregate process but it cannot accept commands ([#22](https://github.com/commanded/commanded/pull/22)).

## v0.6.1

### Enhancements

- Upgrade `eventstore` mix dependency to v0.6.0 to use support for recorded events created_at as `NaiveDateTime`.

## v0.6.0

### Enhancements

- Confirm receipt of events in event handler and process manager router ([#19](https://github.com/commanded/commanded/pull/19)).
- Convert keys to atoms when decoding JSON using Poison decoder.
- Prefix process manager instance snapshot uuid with process manager name.
- Multi command dispatch registration in router ([#16](https://github.com/commanded/commanded/issues/16)).

## v0.5.0

### Enhancements

- Include event metadata as second argument to event handlers. An event handler must now implement the `Commanded.Event.Handler` behaviour consisting of a single `handle_event/2` function.

## v0.4.0

### Enhancements

- Macro to assist with building process managers ([README](https://github.com/commanded/commanded/tree/feature/process-manager-macro#process-managers)).

## v0.3.1

### Enhancements

- Include unit test event assertion function: `assert_receive_event/2` ([#13](https://github.com/commanded/commanded/pull/13)).
- Include top level application in mix config.

## v0.3.0

### Enhancements

- Don't persist an aggregate's pending events when executing a command returns an error ([#10](https://github.com/commanded/commanded/pull/10)).

### Bug fixes

- Ensure an aggregate's pending events are persisted in the order they were applied.

## v0.2.1

### Enhancements

- Support integer, atom or strings as an aggregate UUID ([#7](https://github.com/commanded/commanded/pull/7)).<|MERGE_RESOLUTION|>--- conflicted
+++ resolved
@@ -1,6 +1,5 @@
 # Changelog
 
-<<<<<<< HEAD
 ## Next release
 
 ### Enhancements
@@ -53,13 +52,12 @@
       def after_error(_error), do: :stop
     end
     ```
-=======
+
 ## v0.17.2
 
 ### Enhancements
 
 - Remove default `error/4` callback function from process manager to silence deprecation warning.
->>>>>>> b72720ec
 
 ## v0.17.1
 
